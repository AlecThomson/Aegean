#! /usr/bin/env python
"""
The Aegean source finding program.
"""
from __future__ import print_function
# standard imports
import sys
import six
import os
import numpy as np
import math
import copy
import logging
import logging.config
import lmfit
import scipy
from scipy.special import erf
from scipy.ndimage import label, find_objects
from scipy.ndimage.filters import minimum_filter, maximum_filter
# AegeanTools
import AegeanTools.wcs_helpers
from .fitting import do_lmfit, Cmatrix, Bmatrix, errors, covar_errors, ntwodgaussian_lmfit, \
                     bias_correct, elliptical_gaussian
from .wcs_helpers import WCSHelper
from .fits_image import FitsImage
from AegeanTools.wcs_helpers import Beam
from .msq2 import MarchingSquares
from .angle_tools import dec2hms, dec2dms, gcd, bear
from .catalogs import load_table, table_to_source_list
from .models import SimpleSource, ComponentSource, IslandSource, island_itergen, \
    GlobalFittingData, IslandFittingData, DummyLM
from .models import PixelIsland
from . import flags
# need Region in the name space in order to be able to unpickle it
from .regions import Region

if six.PY2:
    import cPickle
else:
    import _pickle as cPickle

# multiple cores support
from . import pprocess
import multiprocessing

from .__init__ import __version__, __date__

__author__ = "Paul Hancock"

header = """#Aegean version {0}
# on dataset: {1}"""

# constants
CC2FHWM = (2 * math.sqrt(2 * math.log(2)))
FWHM2CC = 1 / CC2FHWM

# dummy logger
log = logging.getLogger('dummy')
log.addHandler(logging.NullHandler())


def find_islands(im, bkg, rms,
                 seed_clip=5., flood_clip=4.,
                 log=log):
    """
    This function designed to be run as a stand alone process

    Parameters
    ----------
    im, bkg, rms : :class:`numpy.ndarray`
        Image, background, and rms maps

    seed_clip, flood_clip : float
        The seed clip which is used to create islands, and flood clip which is used to grow islands.
        The units are in SNR.

    log : `logging.Logger` or None
        For handling logs (or not)

    Returns
    -------
    islands : [:class:`AegeanTools.models.PixelIsland`, ...]
        a list of islands
    """
    # compute SNR image
    snr = abs(im - bkg) / rms

    # mask of pixles that are above the flood_clip
    a = snr >= flood_clip

    if not np.any(a):
        log.debug("There are no pixels above the clipping limit")
        return []

    # segmentation via scipy
    l, n = label(a)
    f = find_objects(l)

    log.debug("{1} Found {0} islands total above flood limit".format(n, im.shape))

    islands = []
    for i in range(n):
        xmin, xmax = f[i][0].start, f[i][0].stop
        ymin, ymax = f[i][1].start, f[i][1].stop
        if np.any(snr[xmin:xmax, ymin:ymax] > seed_clip):  # obey seed clip constraint
            data_box = copy.copy(im[xmin:xmax, ymin:ymax])  # copy so that we don't blank the master data
            data_box[np.where(
                snr[xmin:xmax, ymin:ymax] < seed_clip)] = np.nan  # blank pixels that are outside the outerclip
            data_box[np.where(l[xmin:xmax, ymin:ymax] != i + 1)] = np.nan  # blank out other summits
            # check if there are any pixels left unmasked
            if not np.any(np.isfinite(data_box)):
                # self.log.info("{1} Island {0} has no non-masked pixels".format(i,data.shape))
                continue
            island = PixelIsland()
            island.calc_bounding_box(np.array(np.nan_to_num(data_box), dtype=bool), offsets=[xmin, ymin])
<<<<<<< HEAD
            #island.calc_bounding_box(np.array(np.nan_to_num(data_box), dtype=bool), offsets=[0,0])
=======
>>>>>>> a390986e
            islands.append(island)

    return islands


<<<<<<< HEAD
def estimate_parinfo_image(islands, im, rms, wcshelper, max_summits=None, log=log):
=======
def estimate_parinfo_image(islands,
                           im, rms, wcshelper, max_summits=None, log=log):
>>>>>>> a390986e
    """
    Estimate the initial parameters for fitting for each of the islands of pixels.
    The source sizes will be initialised as the psf of the image, which is either
    determined by the WCS of the image file or the psf map if one is supplied.

    Parameters
    ----------
    islands : [AegeanTools.models.Island, ... ]
        A list of islands which will be converted into groups of sources

    im, rms : :class:`numpy.ndarray`
        The image and noise maps

    wcshelper : :class:`AegeanTools.wcs_helpers.WCSHelper`
<<<<<<< HEAD
        A wcs object valid for the image map
=======
        A wcshelper object valid for the image map
>>>>>>> a390986e

    max_summits : int
        The maximum number of summits that will be fit. Any in addition to this will
        be estimated but their parameters will have vary=False.

    log : `logging.Logger` or None
        For handling logs (or not)
<<<<<<< HEAD
=======

    max_summits : int
        The maximum number of summits that will be fit. Any in addition to this will
        be estimated but their parameters will have vary=False.

    log : `logging.Logger` or None
        For handling logs (or not)
>>>>>>> a390986e

    Returns
    --------
    sources : [`lmfit.Parameters`, ... ]
        The initial estimate of parameters for the components within each island.
    """
    debug_on = log.isEnabledFor(logging.DEBUG)
    sources = []

    for island in islands:
        # set flags to be empty
        is_flag = 0x0
        [rmin, rmax], [cmin, cmax] = island.bounding_box
        i_data = im[rmin:rmax, cmin:cmax]
        i_rms = rms[rmin:rmax, cmin:cmax]

        # the curvature needs a buffer of 1 pixel to correctly identify local min/max
        # on the edge of the region. We need a 1 pix buffer (if available)
        buffx = [rmin - max(rmin-1,0), min(rmax+1, im.shape[0]) - rmax]
        buffy = [cmin - max(cmin-1,0), min(cmax+1, im.shape[1]) - cmax]
        i_curve = np.zeros(shape=(rmax-rmin + buffx[0] + buffx[1], cmax-cmin + buffy[0] + buffy[1]),
                          dtype=np.int8)
        # compute peaks and convert to +/-1
        peaks = maximum_filter(im[rmin-buffx[0]:rmax+buffx[1],
                                  cmin-buffy[0]:cmax+buffy[0]], size=3)
        pmask = np.where(peaks == im[rmin-buffx[0]:rmax+buffx[1],
                                     cmin-buffy[0]:cmax+buffy[0]])
        troughs = minimum_filter(im[rmin-buffx[0]:rmax+buffx[1],
                                    cmin-buffy[0]:cmax+buffy[0]], size=3)
        tmask = np.where(troughs == im[rmin-buffx[0]:rmax+buffx[1],
                                       cmin-buffy[0]:cmax+buffy[0]])
        i_curve[pmask] = -1
        i_curve[tmask] = 1
        # i_curve and im need to be the same size so we crop i_curve based on the buffers that we computed
        i_curve = i_curve[buffx[0]:i_curve.shape[0]-buffx[1], buffy[0]:i_curve.shape[1]-buffy[1]]
        del peaks, pmask, troughs, tmask, buffx, buffy

        # apply the island mask
        i_data[np.where(np.bitwise_not(island.mask))] = np.nan

        isnegative = max(i_data[np.where(np.isfinite(i_data) & island.mask)]) < 0


        # For small islands we can't do a 6 param fit
        # Don't count the NaN values as part of the island
        non_nan_pix = len(i_data[np.where(np.isfinite(i_data))].ravel())
        if 4 <= non_nan_pix <= 6:
            log.debug("FIXED2PSF")
            is_flag |= flags.FIXED2PSF
        elif non_nan_pix < 4:
            log.debug("FITERRSMALL!")
            is_flag |= flags.FITERRSMALL
        else:
            is_flag = 0
        if debug_on:
            log.debug(" - size {0}".format(len(i_data.ravel())))

        if min(i_data.shape) <= 2 or (is_flag & flags.FITERRSMALL) or (is_flag & flags.FIXED2PSF):
            # 1d islands or small islands only get one source
            if debug_on:
                log.debug("Tiny summit detected")
                log.debug("{0}".format(i_data))
            # and are constrained to be point sources
            is_flag |= flags.FIXED2PSF
            summits = [[slice(0,i_data.shape[0]), slice(0,i_data.shape[1])]]
            n = 1
        else:
            if isnegative:
                # the summit should be able to include all pixels within the island not just those above innerclip
                kappa_sigma = np.where(i_curve > 0.5, np.where(np.isfinite(i_data),i_data, np.nan), np.nan)
            else:
                kappa_sigma = np.where(i_curve < -0.5, np.where(np.isfinite(i_data), i_data, np.nan), np.nan)

            # count the number of peaks and their locations
            l, n = label(kappa_sigma)
            summits = find_objects(l)

        if n < 1:
            log.debug("Island has no summits")
            continue

        params = lmfit.Parameters()
        summits_considered = 0
        summits_accepted = 0
        #TODO: figure out how to sort the components in flux order

        for i in range(n):
            # x/y min/max are indices of the summit within the island
            xmin, xmax = summits[i][0].start, summits[i][0].stop
            ymin, ymax = summits[i][1].start, summits[i][1].stop
            summits_considered += 1
            summit_flag = is_flag

            summit = i_data[xmin:xmax, ymin:ymax]

            if debug_on:
                log.debug(
                    "Summit({0}) - shape: {1} x:[{2}-{3}] y:[{4}-{5}]".format(i, summit.shape, ymin, ymax, xmin, xmax))
            try:
                if isnegative:
                    xpeak, ypeak = np.unravel_index(np.nanargmin(summit), summit.shape)
                else:
                    xpeak, ypeak = np.unravel_index(np.nanargmax(summit), summit.shape)
                amp = summit[xpeak,ypeak]
            except ValueError as e:
                if "All-NaN" in e.message:
                    log.warning("Summit of nan's detected - this shouldn't happen")
                    continue
                else:
                    raise e

            if debug_on:
                log.debug(" - max is {0:f}".format(amp))
                log.debug(" - peak at {0},{1}".format(xpeak, ypeak))

            # xo/yo are the index of the peak within the island
            yo = ypeak + ymin
            xo = xpeak + xmin

            # allow amp to be 5% or 3 sigma higher
            # NOTE: the 5% should depend on the beam sampling
            if amp > 0:
                amp_min, amp_max = 0.95 * min(3 * i_rms[xo, yo], amp), amp * 1.05 + 3 * i_rms[xo, yo]
            else:
                amp_max, amp_min = 0.95 * max(-3 * i_rms[xo, yo], amp), amp * 1.05 - 3 * i_rms[xo, yo]

            if debug_on:
                log.debug("a_min {0}, a_max {1}".format(amp_min, amp_max))

            # TODO: double check the yo/xo that seem reversed
            pixbeam = wcshelper.get_pixbeam_pixel(yo + cmin, xo + rmin)
            if pixbeam is None:
                log.debug(" Summit has invalid WCS/Beam - Skipping.")
                continue

            # set a square limit based on the size of the pixbeam
            xo_lim = 0.5 * np.hypot(pixbeam.a, pixbeam.b)
            yo_lim = xo_lim
            yo_min, yo_max = yo - yo_lim, yo + yo_lim
            xo_min, xo_max = xo - xo_lim, xo + xo_lim

            # the size of the island
            xsize = i_data.shape[0]
            ysize = i_data.shape[1]

            # initial shape is the psf
            sx = pixbeam.a * FWHM2CC
            sy = pixbeam.b * FWHM2CC

            # lmfit does silly things if we start with these two parameters being equal
            sx = max(sx, sy * 1.01)

            # constraints are based on the shape of the island
            # sx,sy can become flipped so we set the min/max account for this
            sx_min, sx_max = sy * 0.8, max((max(xsize, ysize) + 1) * math.sqrt(2) * FWHM2CC, sx * 1.1)
            sy_min, sy_max = sy * 0.8, max((max(xsize, ysize) + 1) * math.sqrt(2) * FWHM2CC, sx * 1.1)

            theta = pixbeam.pa  # Degrees
            flag = summit_flag


            # check to see if we are going to fit this component
            if max_summits is not None:
                maxxed = (i>=max_summits)
            else:
                maxxed = False

            # components that are not fit need appropriate flags
            if maxxed:
                summit_flag |= flags.NOTFIT
                summit_flag |= flags.FIXED2PSF

            if debug_on:
                log.debug(" - var val min max | min max")
                log.debug(" - amp {0} {1} {2} ".format(amp, amp_min, amp_max))
                log.debug(" - xo {0} {1} {2} ".format(xo, xo_min, xo_max))
                log.debug(" - yo {0} {1} {2} ".format(yo, yo_min, yo_max))
                log.debug(" - sx {0} {1} {2} | {3} {4}".format(sx, sx_min, sx_max, sx_min * CC2FHWM,
                                                               sx_max * CC2FHWM))
                log.debug(" - sy {0} {1} {2} | {3} {4}".format(sy, sy_min, sy_max, sy_min * CC2FHWM,
                                                               sy_max * CC2FHWM))
                log.debug(" - theta {0} {1} {2}".format(theta, -180, 180))
                log.debug(" - flags {0}".format(flag))
                log.debug(" - fit?  {0}".format(not maxxed))

            # TODO: figure out how incorporate the circular constraint on sx/sy
            prefix = "c{0}_".format(i)
            params.add(prefix + 'amp', value=amp, min=amp_min, max=amp_max, vary=not maxxed)
            params.add(prefix + 'xo', value=xo, min=float(xo_min), max=float(xo_max), vary=not maxxed)
            params.add(prefix + 'yo', value=yo, min=float(yo_min), max=float(yo_max), vary=not maxxed)

            if summit_flag & flags.FIXED2PSF > 0:
                psf_vary = False
            else:
                psf_vary = not maxxed
            params.add(prefix + 'sx', value=sx, min=sx_min, max=sx_max, vary=psf_vary)
            params.add(prefix + 'sy', value=sy, min=sy_min, max=sy_max, vary=psf_vary)
            params.add(prefix + 'theta', value=theta, vary=psf_vary)
            params.add(prefix + 'flags', value=summit_flag, vary=False)

            summits_accepted += 1

        if debug_on:
            log.debug("Estimated sources: {0}".format(summits_accepted))
        # remember how many components are fit.
        params.add('components', value=summits_accepted, vary=False)

        if params['components'].value < n:
            log.debug("Considered {0} summits, accepted {1}".format(summits_considered, summits_accepted))

        sources.append(params)

    return sources


def priorized_islands_parinfo(sources,
                              im, wcs,
                              psf=None,
                              stage=3,
                              ):
    """
    Turn a list of sources into a set of islands and parameter estimates which can then be
    characterised.

    Parameters
    ----------
    sources : [AegeanTools.models.SimpleSource, ... ]
        A list of sources in the catalogue.

    im : np.ndarray
        The image map

    wcs : astropy.wcs.WCS
        A wcs object valid for the image map

    psf : str or None
        The filename for the psf map (optional)

    stage : int
        The priorized fitting stage which determines what parameters are fit/fixed. One of:
            1 - Fit for flux only. All other params are fixed.
            2 - Fit for flux and position. Shape parameters are fixed.
            3 - Fit for flux, position, and shape.

    Returns
    -------
    islands : [AegeanTools.island, ...]
        a list of islands

    sources : [lmfit.Parameters, ... ]
        The initial estimate of parameters for the components within each island.
    """


def characterise_islands(islands,
                         im, bkg, rms,
                         err_type='best',
                         psf=None,
                         do_islandfit=False):
    """
    Do the source characterisation based on the initial estimate of the island properties.


    Parameters
    ----------
    islands : [lmfit.Parameters, ... ]
        The initial estimate of parameters for the components within each island.

    im, bkg, rms : np.ndarray
        The image, background, and noise maps

    err_type : str or None
        The method for calculating uncertainties on parameters:
            'best' - Uncertainties measured based on covariance matrix of the fit and of the data
                See Hancock et al. 2018 for a description of this process.
            'condon' - Uncertainties are *calculated* based on Condon'98 (?year)
            'raw' - uncertainties directly from the covariance matrix only
            'none' or None - No uncertainties, all will be set to -1.

    wcs : astropy.wcs.WCS
        A wcs object valid for the image map

    psf : str or None
        The filename for the psf map (optional)

    do_islandfit : bool
        If True, then also characterise islands as well as components. Default=False.

    Returns
    -------
    sources : [AegeanTools.models.SimpleSource, ... ]
        A list of characterised sources of type SimpleSource, ComponentSource, or IslandSource.
    """
    sources = []
    return sources


def save_catalogue(sources,
                   output,
                   format=None):
    """
    Write a catalogue of sources

    Parameters
    ----------
    sources : [AegeanTools.models.SimpleSource, ... ]
        A list of characterised sources of type SimpleSource, ComponentSource, or IslandSource.

    output : str
        Output filename

    format : str
        A descriptor of the output format. Options are:
            #TODO add a bunch of options
            'auto' or None - infer from filename extension

    Returns
    -------
    None
    """
    # determine file format
    # write catalogue based on source type and file format
    return


class SourceFinder(object):
    """
    The Aegean source finding algorithm

    Attributes
    ----------
    global_data : :class:`AegeanTools.models.GlobalFittingData`
        State holder for properties.

    sources : list
        List of sources that have been found/measured.

    log : logging.log
        Logger to use.
        Default = None
    """

    def __init__(self, **kwargs):
        self.global_data = GlobalFittingData()
        self.sources = []
        self.log = None

        for k in kwargs:
            if hasattr(self, k):
                setattr(self, k, kwargs[k])
            else:
                print("{0} supplied but ignored".format(k))
        return

    def _gen_flood_wrap(self, data, rmsimg, innerclip, outerclip=None, domask=False):
        """
        Generator function.
        Segment an image into islands and return one island at a time.

        Needs to work for entire image, and also for components within an island.

        Parameters
        ----------
        data : 2d-array
            Image array.

        rmsimg : 2d-array
            Noise image.

        innerclip, outerclip :float
            Seed (inner) and flood (outer) clipping values.

        domask : bool
            If True then look for a region mask in globals, only return islands that are within the region.
            Default = False.

        Yields
        ------
        data_box : 2d-array
            A island of sources with subthreshold values masked.

        xmin, xmax, ymin, ymax : int
            The corners of the data_box within the initial data array.
        """

        if outerclip is None:
            outerclip = innerclip

        # compute SNR image (data has already been background subtracted)
        snr = abs(data) / rmsimg
        # mask of pixles that are above the outerclip
        a = snr >= outerclip
        # segmentation a la scipy
        l, n = label(a)
        f = find_objects(l)

        if n == 0:
            self.log.debug("There are no pixels above the clipping limit")
            return
        self.log.debug("{1} Found {0} islands total above flood limit".format(n, data.shape))
        # Yield values as before, though they are not sorted by flux
        for i in range(n):
            xmin, xmax = f[i][0].start, f[i][0].stop
            ymin, ymax = f[i][1].start, f[i][1].stop
            if np.any(snr[xmin:xmax, ymin:ymax] > innerclip):  # obey inner clip constraint
                # self.log.info("{1} Island {0} is above the inner clip limit".format(i, data.shape))
                data_box = copy.copy(data[xmin:xmax, ymin:ymax])  # copy so that we don't blank the master data
                data_box[np.where(
                    snr[xmin:xmax, ymin:ymax] < outerclip)] = np.nan  # blank pixels that are outside the outerclip
                data_box[np.where(l[xmin:xmax, ymin:ymax] != i + 1)] = np.nan  # blank out other summits
                # check if there are any pixels left unmasked
                if not np.any(np.isfinite(data_box)):
                    # self.log.info("{1} Island {0} has no non-masked pixels".format(i,data.shape))
                    continue
                if domask and (self.global_data.region is not None):
                    y, x = np.where(snr[xmin:xmax, ymin:ymax] >= outerclip)
                    # convert indices of this sub region to indices in the greater image
                    yx = list(zip(y + ymin, x + xmin))
                    ra, dec = self.global_data.wcshelper.wcs.wcs_pix2world(yx, 1).transpose()
                    mask = self.global_data.region.sky_within(ra, dec, degin=True)
                    # if there are no un-masked pixels within the region then we skip this island.
                    if not np.any(mask):
                        continue
                    self.log.debug("Mask {0}".format(mask))
                # self.log.info("{1} Island {0} will be fit".format(i, data.shape))
                yield data_box, xmin, xmax, ymin, ymax

    ##
    # Estimating parameters, converting params -> sources, and sources -> params
    ##
    def estimate_lmfit_parinfo(self, data, rmsimg, curve, beam, innerclip, outerclip=None, offsets=(0, 0),
                               max_summits=None):
        """
        Estimates the number of sources in an island and returns initial parameters for the fit as well as
        limits on those parameters.

        Parameters
        ----------
        data : 2d-array
            (sub) image of flux values. Background should be subtracted.

        rmsimg : 2d-array
            Image of 1sigma values

        curve : 2d-array
            Image of curvature values [-1,0,+1]

        beam : :class:`AegeanTools.fits_image.Beam`
            The beam information for the image.

        innerclip, outerclip : float
            Inerr and outer level for clipping (sigmas).

        offsets : (int, int)
            The (x,y) offset of data within it's parent image

        max_summits : int
            If not None, only this many summits/components will be fit. More components may be
            present in the island, but subsequent components will not have free parameters.

        Returns
        -------
        model : lmfit.Parameters
            The initial estimate of parameters for the components within this island.
        """

        debug_on = self.log.isEnabledFor(logging.DEBUG)
        is_flag = 0
        global_data = self.global_data

        # check to see if this island is a negative peak since we need to treat such cases slightly differently
        isnegative = max(data[np.where(np.isfinite(data))]) < 0
        if isnegative:
            self.log.debug("[is a negative island]")

        if outerclip is None:
            outerclip = innerclip

        self.log.debug(" - shape {0}".format(data.shape))

        if not data.shape == curve.shape:
            self.log.error("data and curvature are mismatched")
            self.log.error("data:{0} curve:{1}".format(data.shape, curve.shape))
            raise AssertionError()

        # For small islands we can't do a 6 param fit
        # Don't count the NaN values as part of the island
        non_nan_pix = len(data[np.where(np.isfinite(data))].ravel())
        if 4 <= non_nan_pix <= 6:
            self.log.debug("FIXED2PSF")
            is_flag |= flags.FIXED2PSF
        elif non_nan_pix < 4:
            self.log.debug("FITERRSMALL!")
            is_flag |= flags.FITERRSMALL
        else:
            is_flag = 0
        if debug_on:
            self.log.debug(" - size {0}".format(len(data.ravel())))

        if min(data.shape) <= 2 or (is_flag & flags.FITERRSMALL) or (is_flag & flags.FIXED2PSF):
            # 1d islands or small islands only get one source
            if debug_on:
                self.log.debug("Tiny summit detected")
                self.log.debug("{0}".format(data))
            summits = [[data, 0, data.shape[0], 0, data.shape[1]]]
            # and are constrained to be point sources
            is_flag |= flags.FIXED2PSF
        else:
            if isnegative:
                # the summit should be able to include all pixels within the island not just those above innerclip
                kappa_sigma = np.where(curve > 0.5, np.where(data + outerclip * rmsimg < 0, data, np.nan), np.nan)
            else:
                kappa_sigma = np.where(-1 * curve > 0.5, np.where(data - outerclip * rmsimg > 0, data, np.nan), np.nan)
            summits = list(self._gen_flood_wrap(kappa_sigma, np.ones(kappa_sigma.shape), 0, domask=False))

        params = lmfit.Parameters()
        i = 0
        summits_considered = 0
        # This can happen when the image contains regions of nans
        # the data/noise indicate an island, but the curvature doesn't back it up.
        if len(summits) < 1:
            self.log.debug("Island has {0} summits".format(len(summits)))
            return None

        # add summits in reverse order of peak SNR - ie brightest first
        for summit, xmin, xmax, ymin, ymax in sorted(summits, key=lambda x: np.nanmax(-1. * abs(x[0]))):
            summits_considered += 1
            summit_flag = is_flag
            if debug_on:
                self.log.debug(
                    "Summit({5}) - shape:{0} x:[{1}-{2}] y:[{3}-{4}]".format(summit.shape, ymin, ymax, xmin, xmax, i))
            try:
                if isnegative:
                    amp = np.nanmin(summit)
                    xpeak, ypeak = np.unravel_index(np.nanargmin(summit), summit.shape)
                else:
                    amp = np.nanmax(summit)
                    xpeak, ypeak = np.unravel_index(np.nanargmax(summit), summit.shape)
            except ValueError as e:
                if "All-NaN" in e.message:
                    self.log.warning("Summit of nan's detected - this shouldn't happen")
                    continue
                else:
                    raise e

            if debug_on:
                self.log.debug(" - max is {0:f}".format(amp))
                self.log.debug(" - peak at {0},{1}".format(xpeak, ypeak))
            yo = ypeak + ymin
            xo = xpeak + xmin

            # Summits are allowed to include pixels that are between the outer and inner clip
            # This means that sometimes we get a summit that has all it's pixels below the inner clip
            # So we test for that here.
            snr = np.nanmax(abs(data[xmin:xmax + 1, ymin:ymax + 1] / rmsimg[xmin:xmax + 1, ymin:ymax + 1]))
            if snr < innerclip:
                self.log.debug("Summit has SNR {0} < innerclip {1}: skipping".format(snr, innerclip))
                continue

            # allow amp to be 5% or (innerclip) sigma higher
            # TODO: the 5% should depend on the beam sampling
            # note: when innerclip is 400 this becomes rather stupid
            if amp > 0:
                amp_min, amp_max = 0.95 * min(outerclip * rmsimg[xo, yo], amp), amp * 1.05 + innerclip * rmsimg[xo, yo]
            else:
                amp_max, amp_min = 0.95 * max(-outerclip * rmsimg[xo, yo], amp), amp * 1.05 - innerclip * rmsimg[xo, yo]

            if debug_on:
                self.log.debug("a_min {0}, a_max {1}".format(amp_min, amp_max))

            pixbeam = global_data.psfhelper.get_pixbeam_pixel(yo + offsets[0], xo + offsets[1])
            if pixbeam is None:
                self.log.debug(" Summit has invalid WCS/Beam - Skipping.")
                continue

            # set a square limit based on the size of the pixbeam
            xo_lim = 0.5 * np.hypot(pixbeam.a, pixbeam.b)
            yo_lim = xo_lim

            yo_min, yo_max = yo - yo_lim, yo + yo_lim
            # if yo_min == yo_max:  # if we have a 1d summit then allow the position to vary by +/-0.5pix
            #    yo_min, yo_max = yo_min - 0.5, yo_max + 0.5

            xo_min, xo_max = xo - xo_lim, xo + xo_lim
            # if xo_min == xo_max:  # if we have a 1d summit then allow the position to vary by +/-0.5pix
            #    xo_min, xo_max = xo_min - 0.5, xo_max + 0.5

            # the size of the island
            xsize = data.shape[0]
            ysize = data.shape[1]

            # initial shape is the psf
            sx = pixbeam.a * FWHM2CC
            sy = pixbeam.b * FWHM2CC

            # lmfit does silly things if we start with these two parameters being equal
            sx = max(sx, sy * 1.01)

            # constraints are based on the shape of the island
            # sx,sy can become flipped so we set the min/max account for this
            sx_min, sx_max = sy * 0.8, max((max(xsize, ysize) + 1) * math.sqrt(2) * FWHM2CC, sx * 1.1)
            sy_min, sy_max = sy * 0.8, max((max(xsize, ysize) + 1) * math.sqrt(2) * FWHM2CC, sx * 1.1)

            theta = pixbeam.pa  # Degrees
            flag = summit_flag

            # check to see if we are going to fit this component
            if max_summits is not None:
                maxxed = i >= max_summits
            else:
                maxxed = False

            # components that are not fit need appropriate flags
            if maxxed:
                summit_flag |= flags.NOTFIT
                summit_flag |= flags.FIXED2PSF

            if debug_on:
                self.log.debug(" - var val min max | min max")
                self.log.debug(" - amp {0} {1} {2} ".format(amp, amp_min, amp_max))
                self.log.debug(" - xo {0} {1} {2} ".format(xo, xo_min, xo_max))
                self.log.debug(" - yo {0} {1} {2} ".format(yo, yo_min, yo_max))
                self.log.debug(" - sx {0} {1} {2} | {3} {4}".format(sx, sx_min, sx_max, sx_min * CC2FHWM,
                                                                    sx_max * CC2FHWM))
                self.log.debug(" - sy {0} {1} {2} | {3} {4}".format(sy, sy_min, sy_max, sy_min * CC2FHWM,
                                                                    sy_max * CC2FHWM))
                self.log.debug(" - theta {0} {1} {2}".format(theta, -180, 180))
                self.log.debug(" - flags {0}".format(flag))
                self.log.debug(" - fit?  {0}".format(not maxxed))

            # TODO: figure out how incorporate the circular constraint on sx/sy
            prefix = "c{0}_".format(i)
            params.add(prefix + 'amp', value=amp, min=amp_min, max=amp_max, vary=not maxxed)
            params.add(prefix + 'xo', value=xo, min=float(xo_min), max=float(xo_max), vary=not maxxed)
            params.add(prefix + 'yo', value=yo, min=float(yo_min), max=float(yo_max), vary=not maxxed)

            if summit_flag & flags.FIXED2PSF > 0:
                psf_vary = False
            else:
                psf_vary = not maxxed
            params.add(prefix + 'sx', value=sx, min=sx_min, max=sx_max, vary=psf_vary)
            params.add(prefix + 'sy', value=sy, min=sy_min, max=sy_max, vary=psf_vary)
            params.add(prefix + 'theta', value=theta, vary=psf_vary)
            params.add(prefix + 'flags', value=summit_flag, vary=False)

            # starting at zero allows the maj/min axes to be fit better.
            # if params[prefix + 'theta'].vary:
            #     params[prefix + 'theta'].value = 0

            i += 1
        if debug_on:
            self.log.debug("Estimated sources: {0}".format(i))
        # remember how many components are fit.
        params.add('components', value=i, vary=False)
        # params.components=i
        if params['components'].value < 1:
            self.log.debug("Considered {0} summits, accepted {1}".format(summits_considered, i))
        return params

    def result_to_components(self, result, model, island_data, isflags):
        """
        Convert fitting results into a set of components

        Parameters
        ----------
        result : lmfit.MinimizerResult
            The fitting results.

        model : lmfit.Parameters
            The model that was fit.

        island_data : :class:`AegeanTools.models.IslandFittingData`
            Data about the island that was fit.

        isflags : int
            Flags that should be added to this island (in addition to those within the model)

        Returns
        -------
        sources : list
            A list of components, and islands if requested.
        """
        global_data = self.global_data

        # island data
        isle_num = island_data.isle_num
        idata = island_data.i
        xmin, xmax, ymin, ymax = island_data.offsets

        box = slice(int(xmin), int(xmax)), slice(int(ymin), int(ymax))
        rms = global_data.rmsimg[box]
        bkg = global_data.bkgimg[box]
        residual = np.median(result.residual), np.std(result.residual)
        is_flag = isflags

        sources = []
        j = 0
        for j in range(model['components'].value):
            src_flags = is_flag
            source = ComponentSource()
            source.island = isle_num
            source.source = j
            self.log.debug(" component {0}".format(j))
            prefix = "c{0}_".format(j)
            xo = model[prefix + 'xo'].value
            yo = model[prefix + 'yo'].value
            sx = model[prefix + 'sx'].value
            sy = model[prefix + 'sy'].value
            theta = model[prefix + 'theta'].value
            amp = model[prefix + 'amp'].value
            src_flags |= model[prefix + 'flags'].value

            # these are goodness of fit statistics for the entire island.
            source.residual_mean = residual[0]
            source.residual_std = residual[1]
            # set the flags
            source.flags = src_flags

            # #pixel pos within island +
            # island offset within region +
            # region offset within image +
            # 1 for luck
            # (pyfits->fits conversion = luck)
            x_pix = xo + xmin + 1
            y_pix = yo + ymin + 1
            # update the source xo/yo so the error calculations can be done correctly
            # Note that you have to update the max or the value you set will be clipped at the max allowed value
            model[prefix + 'xo'].set(value=x_pix, max=np.inf)
            model[prefix + 'yo'].set(value=y_pix, max=np.inf)
            # ------ extract source parameters ------

            # fluxes
            # the background is taken from background map
            # Clamp the pixel location to the edge of the background map
            y = max(min(int(round(y_pix - ymin)), bkg.shape[1] - 1), 0)
            x = max(min(int(round(x_pix - xmin)), bkg.shape[0] - 1), 0)
            source.background = bkg[x, y]
            source.local_rms = rms[x, y]
            source.peak_flux = amp

            # all params are in degrees
            source.ra, source.dec, source.a, source.b, source.pa = global_data.wcshelper.pix2sky_ellipse((x_pix, y_pix),
                                                                                                         sx * CC2FHWM,
                                                                                                         sy * CC2FHWM,
                                                                                                         theta)
            source.a *= 3600  # arcseconds
            source.b *= 3600
            # force a>=b
            fix_shape(source)
            # limit the pa to be in (-90,90]
            source.pa = pa_limit(source.pa)

            # if one of these values are nan then there has been some problem with the WCS handling
            if not all(np.isfinite((source.ra, source.dec, source.a, source.b, source.pa))):
                src_flags |= flags.WCSERR
            # negative degrees is valid for RA, but I don't want them.
            if source.ra < 0:
                source.ra += 360
            source.ra_str = dec2hms(source.ra)
            source.dec_str = dec2dms(source.dec)

            # calculate integrated flux
            source.int_flux = source.peak_flux * sx * sy * CC2FHWM ** 2 * np.pi
            # scale Jy/beam -> Jy using the area of the beam
            source.int_flux /= global_data.psfhelper.get_beamarea_pix(source.ra, source.dec)

            # Calculate errors for params that were fit (as well as int_flux)
            errors(source, model, global_data.wcshelper)

            source.flags = src_flags
            # add psf info
            local_beam = global_data.psfhelper.get_beam(source.ra, source.dec)
            if local_beam is not None:
                source.psf_a = local_beam.a * 3600
                source.psf_b = local_beam.b * 3600
                source.psf_pa = local_beam.pa
            else:
                source.psf_a = 0
                source.psf_b = 0
                source.psf_pa = 0
            sources.append(source)
            self.log.debug(source)

        if global_data.blank:
            outerclip = island_data.scalars[1]
            idx, idy = np.where(abs(idata) - outerclip * rms > 0)
            idx += xmin
            idy += ymin
            self.global_data.img._pixels[[idx, idy]] = np.nan

        # calculate the integrated island flux if required
        if island_data.doislandflux:
            _, outerclip, _ = island_data.scalars
            self.log.debug("Integrated flux for island {0}".format(isle_num))
            kappa_sigma = np.where(abs(idata) - outerclip * rms > 0, idata, np.NaN)
            self.log.debug("- island shape is {0}".format(kappa_sigma.shape))

            source = IslandSource()
            source.flags = 0
            source.island = isle_num
            source.components = j + 1
            source.peak_flux = np.nanmax(kappa_sigma)
            # check for negative islands
            if source.peak_flux < 0:
                source.peak_flux = np.nanmin(kappa_sigma)
            self.log.debug("- peak flux {0}".format(source.peak_flux))

            # positions and background
            if np.isfinite(source.peak_flux):
                positions = np.where(kappa_sigma == source.peak_flux)
            else:  # if a component has been refit then it might have flux = np.nan
                positions = [[kappa_sigma.shape[0] / 2], [kappa_sigma.shape[1] / 2]]
            xy = positions[0][0] + xmin, positions[1][0] + ymin
            radec = global_data.wcshelper.pix2sky(xy)
            source.ra = radec[0]

            # convert negative ra's to positive ones
            if source.ra < 0:
                source.ra += 360

            source.dec = radec[1]
            source.ra_str = dec2hms(source.ra)
            source.dec_str = dec2dms(source.dec)
            source.background = bkg[positions[0][0], positions[1][0]]
            source.local_rms = rms[positions[0][0], positions[1][0]]
            source.x_width, source.y_width = idata.shape
            source.pixels = int(sum(np.isfinite(kappa_sigma).ravel() * 1.0))
            source.extent = [xmin, xmax, ymin, ymax]

            # TODO: investigate what happens when the sky coords are skewed w.r.t the pixel coords
            # calculate the area of the island as a fraction of the area of the bounding box
            bl = global_data.wcshelper.pix2sky([xmax, ymin])
            tl = global_data.wcshelper.pix2sky([xmax, ymax])
            tr = global_data.wcshelper.pix2sky([xmin, ymax])
            height = gcd(tl[0], tl[1], bl[0], bl[1])
            width = gcd(tl[0], tl[1], tr[0], tr[1])
            area = height * width
            source.area = area * source.pixels / source.x_width / source.y_width  # area is in deg^2

            # create contours
            msq = MarchingSquares(idata)
            source.contour = [(a[0] + xmin, a[1] + ymin) for a in msq.perimeter]
            # calculate the maximum angular size of this island, brute force method
            source.max_angular_size = 0
            for i, pos1 in enumerate(source.contour):
                radec1 = global_data.wcshelper.pix2sky(pos1)
                for j, pos2 in enumerate(source.contour[i:]):
                    radec2 = global_data.wcshelper.pix2sky(pos2)
                    dist = gcd(radec1[0], radec1[1], radec2[0], radec2[1])
                    if dist > source.max_angular_size:
                        source.max_angular_size = dist
                        source.pa = bear(radec1[0], radec1[1], radec2[0], radec2[1])
                        source.max_angular_size_anchors = [pos1[0], pos1[1], pos2[0], pos2[1]]

            self.log.debug("- peak position {0}, {1} [{2},{3}]".format(source.ra_str, source.dec_str, positions[0][0],
                                                                       positions[1][0]))

            # integrated flux
            beam_area_pix = global_data.psfhelper.get_beamarea_pix(source.ra, source.dec)
            beam_area = global_data.psfhelper.get_beamarea_deg2(source.ra, source.dec)
            isize = source.pixels  # number of non zero pixels
            self.log.debug("- pixels used {0}".format(isize))
            source.int_flux = np.nansum(kappa_sigma)  # total flux Jy/beam
            self.log.debug("- sum of pixles {0}".format(source.int_flux))
            source.int_flux *= (4.*np.log(2.) / beam_area_pix)  # total flux in Jy
            self.log.debug("- integrated flux {0}".format(source.int_flux))
            eta = erf(np.sqrt(-1 * np.log(abs(source.local_rms * outerclip / source.peak_flux)))) ** 2
            self.log.debug("- eta {0}".format(eta))
            source.eta = eta
            source.beam_area = beam_area

            # I don't know how to calculate this error so we'll set it to nan
            source.err_int_flux = np.nan
            sources.append(source)
        return sources

    ##
    # Setting up 'global' data and calculating bkg/rms
    ##
    def load_globals(self, filename, hdu_index=0, bkgin=None, rmsin=None, beam=None, verb=False, rms=None, bkg=None, cores=1,
                     do_curve=False, mask=None, lat=None, psf=None, blank=False, docov=True, cube_index=None):
        """
        Populate the global_data object by loading or calculating the various components

        Parameters
        ----------
        filename : str or HDUList
            Main image which source finding is run on

        hdu_index : int
            HDU index of the image within the fits file, default is 0 (first)

        bkgin, rmsin : str or HDUList
            background and noise image filename or HDUList

        beam : :class:`AegeanTools.fits_image.Beam`
            Beam object representing the synthsized beam. Will replace what is in the FITS header.

        verb : bool
            Verbose. Write extra lines to INFO level log.

        rms, bkg : float
            A float that represents a constant rms/bkg levels for the entire image.
            Default = None, which causes the rms/bkg to be loaded or calculated.

        cores : int
            Number of cores to use if different from what is autodetected.


        do_curve : bool
            If True a curvature map will be created, default=True.

        mask : str or :class:`AegeanTools.regions.Region`
            filename or Region object

        lat : float
            Latitude of the observing telescope (declination of zenith)

        psf : str or HDUList
            Filename or HDUList of a psf image

        blank : bool
            True = blank output image where islands are found.
            Default = False.

        docov : bool
            True = use covariance matrix in fitting.
            Default = True.

        cube_index : int
            For an image cube, which slice to use.

        """
        # don't reload already loaded data
        if self.global_data.img is not None:
            return
        img = FitsImage(filename, hdu_index=hdu_index, beam=beam, cube_index=cube_index)
        beam = img.beam

        debug = logging.getLogger('Aegean').isEnabledFor(logging.DEBUG)

        if mask is None:
            self.global_data.region = None
        else:
            # allow users to supply and object instead of a filename
            if isinstance(mask, Region):
                self.global_data.region = mask
            elif os.path.exists(mask):
                self.log.info("Loading mask from {0}".format(mask))
                self.global_data.region = Region.load(mask)
            else:
                self.log.error("File {0} not found for loading".format(mask))
                self.global_data.region = None

        self.global_data.wcshelper = WCSHelper.from_header(img.get_hdu_header(), beam,
                                                           lat=lat, psf_file=psf)
        self.global_data.psfhelper = self.global_data.wcshelper

        self.global_data.beam = self.global_data.wcshelper.beam
        self.global_data.img = img
        self.global_data.data_pix = img.get_pixels()
        self.global_data.dtype = type(self.global_data.data_pix[0][0])
        self.global_data.bkgimg = np.zeros(self.global_data.data_pix.shape, dtype=self.global_data.dtype)
        self.global_data.rmsimg = np.zeros(self.global_data.data_pix.shape, dtype=self.global_data.dtype)
        self.global_data.pixarea = img.pixarea
        self.global_data.dcurve = None

        if do_curve:
            self.log.info("Calculating curvature")
            # calculate curvature but store it as -1,0,+1
            dcurve = np.zeros(self.global_data.data_pix.shape, dtype=np.int8)
            peaks = scipy.ndimage.filters.maximum_filter(self.global_data.data_pix, size=3)
            troughs = scipy.ndimage.filters.minimum_filter(self.global_data.data_pix, size=3)
            pmask = np.where(self.global_data.data_pix == peaks)
            tmask = np.where(self.global_data.data_pix == troughs)
            dcurve[pmask] = -1
            dcurve[tmask] = 1
            self.global_data.dcurve = dcurve

        # if either of rms or bkg images are not supplied then calculate them both
        if not (rmsin and bkgin):

            if verb:
                self.log.info("Calculating background and rms data")
            self._make_bkg_rms(mesh_size=20, forced_rms=rms, forced_bkg=bkg, cores=cores)

        # replace the calculated images with input versions, if the user has supplied them.
        if bkgin:
            if verb:
                self.log.info("Loading background data from file {0}".format(bkgin))
            self.global_data.bkgimg = self._load_aux_image(img, bkgin)
        if rmsin:
            if verb:
                self.log.info("Loading rms data from file {0}".format(rmsin))
            self.global_data.rmsimg = self._load_aux_image(img, rmsin)

        # subtract the background image from the data image and save
        if verb and debug:
            self.log.debug("Data max is {0}".format(img.get_pixels()[np.isfinite(img.get_pixels())].max()))
            self.log.debug("Doing background subtraction")
        img.set_pixels(img.get_pixels() - self.global_data.bkgimg)
        self.global_data.data_pix = img.get_pixels()
        if verb and debug:
            self.log.debug("Data max is {0}".format(img.get_pixels()[np.isfinite(img.get_pixels())].max()))

        self.global_data.blank = blank
        self.global_data.docov = docov

        # Default to false until I can verify that this is working
        self.global_data.dobias = False

        # check if the WCS is galactic
        if 'lon' in self.global_data.img._header['CTYPE1'].lower():
            self.log.info("Galactic coordinates detected and noted")
            SimpleSource.galactic = True
        return

    def save_background_files(self, image_filename, hdu_index=0, bkgin=None, rmsin=None, beam=None, rms=None, bkg=None, cores=1,
                              outbase=None):
        """
        Generate and save the background and RMS maps as FITS files.
        They are saved in the current directly as aegean-background.fits and aegean-rms.fits.

        Parameters
        ----------
        image_filename : str or HDUList
            Input image.

        hdu_index : int
            If fits file has more than one hdu, it can be specified here.
            Default = 0.

        bkgin, rmsin : str or HDUList
            Background and noise image filename or HDUList

        beam : :class:`AegeanTools.fits_image.Beam`
            Beam object representing the synthsized beam. Will replace what is in the FITS header.


        rms, bkg : float
            A float that represents a constant rms/bkg level for the entire image.
            Default = None, which causes the rms/bkg to be loaded or calculated.

        cores : int
            Number of cores to use if different from what is autodetected.

        outbase : str
            Basename for output files.

        """

        self.log.info("Saving background / RMS maps")
        # load image, and load/create background/rms images
        self.load_globals(image_filename, hdu_index=hdu_index, bkgin=bkgin, rmsin=rmsin, beam=beam, verb=True, rms=rms, bkg=bkg,
                          cores=cores, do_curve=True)
        img = self.global_data.img
        bkgimg, rmsimg = self.global_data.bkgimg, self.global_data.rmsimg
        curve = np.array(self.global_data.dcurve, dtype=bkgimg.dtype)
        # mask these arrays have the same mask the same as the data
        mask = np.where(np.isnan(self.global_data.data_pix))
        bkgimg[mask] = np.NaN
        rmsimg[mask] = np.NaN
        curve[mask] = np.NaN

        # Generate the new FITS files by copying the existing HDU and assigning new data.
        # This gives the new files the same WCS projection and other header fields.
        new_hdu = img.hdu
        # Set the ORIGIN to indicate Aegean made this file
        new_hdu.header["ORIGIN"] = "Aegean {0}-({1})".format(__version__, __date__)
        for c in ['CRPIX3', 'CRPIX4', 'CDELT3', 'CDELT4', 'CRVAL3', 'CRVAL4', 'CTYPE3', 'CTYPE4']:
            if c in new_hdu.header:
                del new_hdu.header[c]

        if outbase is None:
            outbase, _ = os.path.splitext(os.path.basename(image_filename))
        noise_out = outbase + '_rms.fits'
        background_out = outbase + '_bkg.fits'
        curve_out = outbase + '_crv.fits'
        snr_out = outbase + '_snr.fits'

        new_hdu.data = bkgimg
        new_hdu.writeto(background_out, overwrite=True)
        self.log.info("Wrote {0}".format(background_out))

        new_hdu.data = rmsimg
        new_hdu.writeto(noise_out, overwrite=True)
        self.log.info("Wrote {0}".format(noise_out))

        new_hdu.data = curve
        new_hdu.writeto(curve_out, overwrite=True)
        self.log.info("Wrote {0}".format(curve_out))

        new_hdu.data = self.global_data.data_pix / rmsimg
        new_hdu.writeto(snr_out, overwrite=True)
        self.log.info("Wrote {0}".format(snr_out))
        return

    def save_image(self, outname):
        """
        Save the image data.
        This is probably only useful if the image data has been blanked.

        Parameters
        ----------
        outname : str
            Name for the output file.
        """
        hdu = self.global_data.img.hdu
        hdu.data = self.global_data.img._pixels
        hdu.header["ORIGIN"] = "Aegean {0}-({1})".format(__version__, __date__)
        # delete some axes that we aren't going to need
        for c in ['CRPIX3', 'CRPIX4', 'CDELT3', 'CDELT4', 'CRVAL3', 'CRVAL4', 'CTYPE3', 'CTYPE4']:
            if c in hdu.header:
                del hdu.header[c]
        hdu.writeto(outname, overwrite=True)
        self.log.info("Wrote {0}".format(outname))
        return

    def _make_bkg_rms(self, mesh_size=20, forced_rms=None, forced_bkg=None, cores=None):
        """
        Calculate an rms image and a bkg image.

        Parameters
        ----------
        mesh_size : int
            Number of beams per box default = 20

        forced_rms : float
            The rms of the image.
            If None:  calculate the rms level (default).
            Otherwise assume a constant rms.

        forced_bkg : float
            The background level of the image.
            If None: calculate the background level (default).
            Otherwise assume a constant background.

        cores: int
            Number of cores to use if different from what is autodetected.

        """
        if (forced_rms is not None):
            self.log.info("Forcing rms = {0}".format(forced_rms))
            self.global_data.rmsimg[:] = forced_rms
        if (forced_bkg is not None):
            self.log.info("Forcing bkg = {0}".format(forced_bkg))
            self.global_data.bkgimg[:] = forced_bkg

        # If we known both the rms and the bkg then there is nothing to compute
        if (forced_rms is not None) and (forced_bkg is not None):
            return

        data = self.global_data.data_pix
        beam = self.global_data.beam

        img_x, img_y = data.shape
        xcen = int(img_x / 2)
        ycen = int(img_y / 2)

        # calculate a local beam from the center of the data
        pixbeam = self.global_data.psfhelper.get_pixbeam_pixel(xcen, ycen)
        if pixbeam is None:
            self.log.error("Cannot determine the beam shape at the image center")
            sys.exit(1)

        width_x = mesh_size * max(abs(math.cos(np.radians(pixbeam.pa)) * pixbeam.a),
                                  abs(math.sin(np.radians(pixbeam.pa)) * pixbeam.b))
        width_x = int(width_x)
        width_y = mesh_size * max(abs(math.sin(np.radians(pixbeam.pa)) * pixbeam.a),
                                  abs(math.cos(np.radians(pixbeam.pa)) * pixbeam.b))
        width_y = int(width_y)

        self.log.debug("image size x,y:{0},{1}".format(img_x, img_y))
        self.log.debug("beam: {0}".format(beam))
        self.log.debug("mesh width (pix) x,y: {0},{1}".format(width_x, width_y))

        # box centered at image center then tilling outwards
        xstart = int(xcen - width_x / 2) % width_x  # the starting point of the first "full" box
        ystart = int(ycen - width_y / 2) % width_y

        xend = img_x - int(img_x - xstart) % width_x  # the end point of the last "full" box
        yend = img_y - int(img_y - ystart) % width_y

        xmins = [0]
        xmins.extend(list(range(xstart, xend, width_x)))
        xmins.append(xend)

        xmaxs = [xstart]
        xmaxs.extend(list(range(xstart + width_x, xend + 1, width_x)))
        xmaxs.append(img_x)

        ymins = [0]
        ymins.extend(list(range(ystart, yend, width_y)))
        ymins.append(yend)

        ymaxs = [ystart]
        ymaxs.extend(list(range(ystart + width_y, yend + 1, width_y)))
        ymaxs.append(img_y)

        # if the image is smaller than our ideal mesh size, just use the whole image instead
        if width_x >= img_x:
            xmins = [0]
            xmaxs = [img_x]
        if width_y >= img_y:
            ymins = [0]
            ymaxs = [img_y]

        if cores > 1:
            # set up the queue
            queue = pprocess.Queue(limit=cores, reuse=1)
            estimate = queue.manage(pprocess.MakeReusable(self._estimate_bkg_rms))
            # populate the queue
            for xmin, xmax in zip(xmins, xmaxs):
                for ymin, ymax in zip(ymins, ymaxs):
                    estimate(ymin, ymax, xmin, xmax)
        else:
            queue = []
            for xmin, xmax in zip(xmins, xmaxs):
                for ymin, ymax in zip(ymins, ymaxs):
                    queue.append(self._estimate_bkg_rms(xmin, xmax, ymin, ymax))

        # only copy across the bkg/rms if they are not already set
        # queue can only be traversed once so we have to put the if inside the loop
        for ymin, ymax, xmin, xmax, bkg, rms in queue:
            if (forced_rms is None):
                self.global_data.rmsimg[ymin:ymax, xmin:xmax] = rms
            if (forced_rms is None):
                self.global_data.bkgimg[ymin:ymax, xmin:xmax] = bkg

        return

    def _estimate_bkg_rms(self, xmin, xmax, ymin, ymax):
        """
        Estimate the background noise mean and RMS.
        The mean is estimated as the median of data.
        The RMS is estimated as the IQR of data / 1.34896.

        Parameters
        ----------
        xmin, xmax, ymin, ymax : int
            The bounding region over which the bkg/rms will be calculated.

        Returns
        -------
        ymin, ymax, xmin, xmax : int
            A copy of the input parameters

        bkg, rms : float
            The calculated background and noise.
        """
        data = self.global_data.data_pix[ymin:ymax, xmin:xmax]
        pixels = np.extract(np.isfinite(data), data).ravel()
        if len(pixels) < 4:
            bkg, rms = np.NaN, np.NaN
        else:
            pixels.sort()
            p25 = pixels[int(pixels.size / 4)]
            p50 = pixels[int(pixels.size / 2)]
            p75 = pixels[int(pixels.size / 4 * 3)]
            iqr = p75 - p25
            bkg, rms = p50, iqr / 1.34896
        # return the input and output data so we know what we are doing
        # when compiling the results of multiple processes
        return ymin, ymax, xmin, xmax, bkg, rms

    def _load_aux_image(self, image, auxfile):
        """
        Load a fits file (bkg/rms/curve) and make sure that
        it is the same shape as the main image.

        Parameters
        ----------
        image : :class:`AegeanTools.fits_image.FitsImage`
            The main image that has already been loaded.

        auxfile : str or HDUList
            The auxiliary file to be loaded.

        Returns
        -------
        aux : :class:`AegeanTools.fits_image.FitsImage`
            The loaded image.
        """
        auximg = FitsImage(auxfile, beam=self.global_data.beam).get_pixels()
        if auximg.shape != image.get_pixels().shape:
            self.log.error("file {0} is not the same size as the image map".format(auxfile))
            self.log.error("{0}= {1}, image = {2}".format(auxfile, auximg.shape, image.get_pixels().shape))
            sys.exit(1)
        return auximg

    ##
    # Fitting and refitting
    ##
    def _refit_islands(self, group, stage, outerclip=None, istart=0):
        """
        Do island refitting (priorized fitting) on a group of islands.

        Parameters
        ----------
        group : list
            A list of components grouped by island.

        stage : int
            Refitting stage.

        outerclip : float
            Ignored, placed holder for future development.

        istart : int
            The starting island number.

        Returns
        -------
        sources : list
            List of sources (and islands).
        """
        global_data = self.global_data
        sources = []

        data = global_data.data_pix
        rmsimg = global_data.rmsimg

        for inum, isle in enumerate(group, start=istart):
            self.log.debug("-=-")
            self.log.debug("input island = {0}, {1} components".format(isle[0].island, len(isle)))

            # set up the parameters for each of the sources within the island
            i = 0
            params = lmfit.Parameters()
            shape = data.shape
            xmin, ymin = shape
            xmax = ymax = 0

            # island_mask = []
            src_valid_psf = None
            # keep track of the sources that are actually being refit
            # this may be a subset of all sources in the island
            included_sources = []
            for src in isle:
                pixbeam = global_data.psfhelper.get_pixbeam(src.ra, src.dec)
                # find the right pixels from the ra/dec
                source_x, source_y = global_data.wcshelper.sky2pix([src.ra, src.dec])
                source_x -= 1
                source_y -= 1
                x = int(round(source_x))
                y = int(round(source_y))

                self.log.debug("pixel location ({0:5.2f},{1:5.2f})".format(source_x, source_y))
                # reject sources that are outside the image bounds, or which have nan data/rms values
                if not 0 <= x < shape[0] or not 0 <= y < shape[1] or \
                        not np.isfinite(data[x, y]) or \
                        not np.isfinite(rmsimg[x, y]) or \
                        pixbeam is None:
                    self.log.debug("Source ({0},{1}) not within usable region: skipping".format(src.island, src.source))
                    continue
                else:
                    # Keep track of the last source to have a valid psf so that we can use it later on
                    src_valid_psf = src
                # determine the shape parameters in pixel values
                _, _, sx, sy, theta = global_data.wcshelper.sky2pix_ellipse([src.ra, src.dec], src.a / 3600,
                                                                            src.b / 3600, src.pa)
                sx *= FWHM2CC
                sy *= FWHM2CC

                self.log.debug("Source shape [sky coords]  {0:5.2f}x{1:5.2f}@{2:05.2f}".format(src.a, src.b, src.pa))
                self.log.debug("Source shape [pixel coords] {0:4.2f}x{1:4.2f}@{2:05.2f}".format(sx, sy, theta))

                # choose a region that is 2x the major axis of the source, 4x semimajor axis a
                width = 4 * sx
                ywidth = int(round(width)) + 1
                xwidth = int(round(width)) + 1

                # adjust the size of the island to include this source
                xmin = min(xmin, max(0, x - xwidth / 2))
                ymin = min(ymin, max(0, y - ywidth / 2))
                xmax = max(xmax, min(shape[0], x + xwidth / 2 + 1))
                ymax = max(ymax, min(shape[1], y + ywidth / 2 + 1))

                s_lims = [0.8 * min(sx, pixbeam.b * FWHM2CC), max(sy, sx) * 1.25]

                # Set up the parameters for the fit, including constraints
                prefix = "c{0}_".format(i)
                params.add(prefix + 'amp', value=src.peak_flux, vary=True)
                # for now the xo/yo are locations within the main image, we correct this later
                params.add(prefix + 'xo', value=source_x, min=source_x - sx / 2., max=source_x + sx / 2.,
                           vary=stage >= 2)
                params.add(prefix + 'yo', value=source_y, min=source_y - sy / 2., max=source_y + sy / 2.,
                           vary=stage >= 2)
                params.add(prefix + 'sx', value=sx, min=s_lims[0], max=s_lims[1], vary=stage >= 3)
                params.add(prefix + 'sy', value=sy, min=s_lims[0], max=s_lims[1], vary=stage >= 3)
                params.add(prefix + 'theta', value=theta, vary=stage >= 3)
                params.add(prefix + 'flags', value=0, vary=False)
                # this source is being refit so add it to the list
                included_sources.append(src)
                i += 1

                # TODO: Allow this mask to be used in conjunction with the FWHM mask that is defined further on
                # # Use pixels above outerclip sigmas..
                # if outerclip>=0:
                #     mask = np.where(data[xmin:xmax,ymin:ymax]-outerclip*rmsimg[xmin:xmax,ymin:ymax]>0)
                # else: # negative outer clip means use all the pixels
                #     mask = np.where(data[xmin:xmax,ymin:ymax])
                #
                # # convert the pixel indices to be pixels within the parent data set
                # xmask = mask[0] + xmin
                # ymask = mask[1] + ymin
                # island_mask.extend(zip(xmask,ymask))

            if i == 0:
                self.log.debug("No sources found in island {0}".format(src.island))
                continue
            params.add('components', value=i, vary=False)
            # params.components = i
            self.log.debug(" {0} components being fit".format(i))
            # now we correct the xo/yo positions to be relative to the sub-image
            self.log.debug("xmxxymyx {0} {1} {2} {3}".format(xmin, xmax, ymin, ymax))
            for i in range(params['components'].value):
                prefix = "c{0}_".format(i)
                params[prefix + 'xo'].value -= xmin
                params[prefix + 'xo'].min -= xmin
                params[prefix + 'xo'].max -= xmin
                params[prefix + 'yo'].value -= ymin
                params[prefix + 'yo'].min -= ymin
                params[prefix + 'yo'].max -= ymin
            # self.log.debug(params)
            # don't fit if there are no sources
            if params['components'].value < 1:
                self.log.info("Island {0} has no components".format(src.island))
                continue

            # this .copy() will stop us from modifying the parent region when we later apply our mask.
            idata = data[int(xmin):int(xmax), int(ymin):int(ymax)].copy()
            # now convert these back to indices within the idata region
            # island_mask = np.array([(x-xmin, y-ymin) for x, y in island_mask])

            allx, ally = np.indices(idata.shape)
            # mask to include pixels that are withn the FWHM of the sources being fit
            mask_params = copy.deepcopy(params)
            for i in range(mask_params['components'].value):
                prefix = 'c{0}_'.format(i)
                mask_params[prefix + 'amp'].value = 1
            mask_model = ntwodgaussian_lmfit(mask_params)
            mask = np.where(mask_model(allx.ravel(), ally.ravel()) <= 0.1)
            mask = allx.ravel()[mask], ally.ravel()[mask]
            del mask_params

            idata[mask] = np.nan

            mx, my = np.where(np.isfinite(idata))
            non_nan_pix = len(mx)
            total_pix = len(allx.ravel())
            self.log.debug("island extracted:")
            self.log.debug(" x[{0}:{1}] y[{2}:{3}]".format(xmin, xmax, ymin, ymax))
            self.log.debug(" max = {0}".format(np.nanmax(idata)))
            self.log.debug(
                " total {0}, masked {1}, not masked {2}".format(total_pix, total_pix - non_nan_pix, non_nan_pix))

            # Check to see that each component has some data within the central 3x3 pixels of it's location
            # If not then we don't fit that component
            for i in range(params['components'].value):
                prefix = "c{0}_".format(i)
                # figure out a box around the center of this
                cx, cy = params[prefix + 'xo'].value, params[prefix + 'yo'].value  # central pixel coords
                self.log.debug(" comp {0}".format(i))
                self.log.debug("  x0, y0 {0} {1}".format(cx, cy))
                xmx = int(round(np.clip(cx + 2, 0, idata.shape[0])))
                xmn = int(round(np.clip(cx - 1, 0, idata.shape[0])))
                ymx = int(round(np.clip(cy + 2, 0, idata.shape[1])))
                ymn = int(round(np.clip(cy - 1, 0, idata.shape[1])))
                square = idata[xmn:xmx, ymn:ymx]
                # if there are no not-nan pixels in this region then don't vary any parameters
                if not np.any(np.isfinite(square)):
                    self.log.debug(" not fitting component {0}".format(i))
                    params[prefix + 'amp'].value = np.nan
                    for p in ['amp', 'xo', 'yo', 'sx', 'sy', 'theta']:
                        params[prefix + p].vary = False
                        params[prefix + p].stderr = np.nan  # this results in an error of -1 later on
                    params[prefix + 'flags'].value |= flags.NOTFIT

            # determine the number of free parameters and if we have enough data for a fit
            nfree = np.count_nonzero([params[p].vary for p in params.keys()])
            self.log.debug(params)
            if nfree < 1:
                self.log.debug(" Island has no components to fit")
                result = DummyLM()
                model = params
            else:
                if non_nan_pix < nfree:
                    self.log.debug("More free parameters {0} than available pixels {1}".format(nfree, non_nan_pix))
                    if non_nan_pix >= params['components'].value:
                        self.log.debug("Fixing all parameters except amplitudes")
                        for p in params.keys():
                            if 'amp' not in p:
                                params[p].vary = False
                    else:
                        self.log.debug(" no not-masked pixels, skipping")
                    continue

                # do the fit
                # if the pixel beam is not valid, then recalculate using the location of the last source to have a valid psf
                if pixbeam is None:
                    if src_valid_psf is not None:
                        pixbeam = global_data.psfhelper.get_pixbeam(src_valid_psf.ra, src_valid_psf.dec)
                    else:
                        self.log.critical("Cannot determine pixel beam")
                fac = 1 / np.sqrt(2)
                if self.global_data.docov:
                    C = Cmatrix(mx, my, pixbeam.a * FWHM2CC * fac, pixbeam.b * FWHM2CC * fac, pixbeam.pa)
                    B = Bmatrix(C)
                else:
                    C = B = None
                errs = np.nanmax(rmsimg[int(xmin):int(xmax), int(ymin):int(ymax)])
                result, _ = do_lmfit(idata, params, B=B)
                model = covar_errors(result.params, idata, errs=errs, B=B, C=C)

            # convert the results to a source object
            offsets = (xmin, xmax, ymin, ymax)
            # TODO allow for island fluxes in the refitting.
            island_data = IslandFittingData(inum, i=idata, offsets=offsets, doislandflux=False, scalars=(4, 4, None))
            new_src = self.result_to_components(result, model, island_data, src.flags)


            for ns, s in zip(new_src, included_sources):
                # preserve the uuid so we can do exact matching between catalogs
                ns.uuid = s.uuid

                # flag the sources as having been priorized
                ns.flags |= flags.PRIORIZED

                # if the position wasn't fit then copy the errors from the input catalog
                if stage < 2:
                    ns.err_ra = s.err_ra
                    ns.err_dec = s.err_dec
                    ns.flags |= flags.FIXED2PSF

                # if the shape wasn't fit then copy the errors from the input catalog
                if stage < 3:
                    ns.err_a = s.err_a
                    ns.err_b = s.err_b
                    ns.err_pa = s.err_pa
            sources.extend(new_src)
        return sources

    def _fit_island(self, island_data):
        """
        Take an Island, do all the parameter estimation and fitting.


        Parameters
        ----------
        island_data : :class:`AegeanTools.models.IslandFittingData`
            The island to be fit.

        Returns
        -------
        sources : list
            The sources that were fit.
        """
        global_data = self.global_data

        # global data
        dcurve = global_data.dcurve
        rmsimg = global_data.rmsimg

        # island data
        isle_num = island_data.isle_num
        idata = island_data.i
        innerclip, outerclip, max_summits = island_data.scalars
        xmin, xmax, ymin, ymax = island_data.offsets

        # get the beam parameters at the center of this island
        midra, middec = global_data.wcshelper.pix2sky([0.5 * (xmax + xmin), 0.5 * (ymax + ymin)])
        beam = global_data.psfhelper.get_psf_pix(midra, middec)
        del middec, midra

        # the curvature needs a buffer of 1 pixel to correctly identify local min/max
        # on the edge of the region. We need a 1 pix buffer (if available)
        buffx = [xmin - max(xmin-1,0), min(xmax+1, global_data.data_pix.shape[0]) - xmax]
        buffy = [ymin - max(ymin-1,0), min(ymax+1, global_data.data_pix.shape[1]) - ymax]
        icurve = np.zeros(shape=(xmax-xmin + buffx[0] + buffx[1], ymax-ymin + buffy[0] + buffy[1]), dtype=np.int8)
        # compute peaks and convert to +/-1
        peaks = scipy.ndimage.filters.maximum_filter(self.global_data.data_pix[xmin-buffx[0]:xmax+buffx[1],
                                                     ymin-buffy[0]:ymax+buffy[0]], size=3)
        pmask = np.where(peaks == self.global_data.data_pix[xmin-buffx[0]:xmax+buffx[1],
                                                     ymin-buffy[0]:ymax+buffy[0]])
        troughs = scipy.ndimage.filters.minimum_filter(self.global_data.data_pix[xmin-buffx[0]:xmax+buffx[1],
                                                     ymin-buffy[0]:ymax+buffy[0]], size=3)
        tmask = np.where(troughs == self.global_data.data_pix[xmin-buffx[0]:xmax+buffx[1],
                                                     ymin-buffy[0]:ymax+buffy[0]])
        icurve[pmask] = -1
        icurve[tmask] = 1
        # icurve and idata need to be the same size so we crop icurve based on the buffers that we computed
        icurve = icurve[buffx[0]:icurve.shape[0]-buffx[1], buffy[0]:icurve.shape[1]-buffy[1]]
        del peaks, pmask, troughs, tmask
        
        rms = rmsimg[xmin:xmax, ymin:ymax]

        is_flag = 0
        pixbeam = global_data.psfhelper.get_pixbeam_pixel((xmin + xmax) / 2., (ymin + ymax) / 2.)
        if pixbeam is None:
            # This island is not 'on' the sky, ignore it
            return []

        self.log.debug("=====")
        self.log.debug("Island ({0})".format(isle_num))
        params = self.estimate_lmfit_parinfo(idata, rms, icurve, beam, innerclip, outerclip, offsets=[xmin, ymin],
                                             max_summits=max_summits)

        # islands at the edge of a region of nans
        # result in no components
        if params is None or params['components'].value < 1:
            return []

        self.log.debug("Rms is {0}".format(np.shape(rms)))
        self.log.debug("Isle is {0}".format(np.shape(idata)))
        self.log.debug(" of which {0} are masked".format(sum(np.isnan(idata).ravel() * 1)))

        # Check that there is enough data to do the fit
        mx, my = np.where(np.isfinite(idata))
        non_blank_pix = len(mx)
        free_vars = len([1 for a in params.keys() if params[a].vary])
        if non_blank_pix < free_vars or free_vars == 0:
            self.log.debug("Island {0} doesn't have enough pixels to fit the given model".format(isle_num))
            self.log.debug("non_blank_pix {0}, free_vars {1}".format(non_blank_pix, free_vars))
            result = DummyLM()
            model = params
            is_flag |= flags.NOTFIT
        else:
            # Model is the fitted parameters
            fac = 1 / np.sqrt(2)
            if self.global_data.docov:
                C = Cmatrix(mx, my, pixbeam.a * FWHM2CC * fac, pixbeam.b * FWHM2CC * fac, pixbeam.pa)
                B = Bmatrix(C)
            else:
                C = B = None
            self.log.debug(
                "C({0},{1},{2},{3},{4})".format(len(mx), len(my), pixbeam.a * FWHM2CC, pixbeam.b * FWHM2CC, pixbeam.pa))
            errs = np.nanmax(rms)
            self.log.debug("Initial params")
            self.log.debug(params)
            result, _ = do_lmfit(idata, params, B=B)
            if not result.errorbars:
                is_flag |= flags.FITERR
            # get the real (sky) parameter errors
            model = covar_errors(result.params, idata, errs=errs, B=B, C=C)

            if self.global_data.dobias and self.global_data.docov:
                x, y = np.indices(idata.shape)
                acf = elliptical_gaussian(x, y, 1, 0, 0, pixbeam.a * FWHM2CC * fac, pixbeam.b * FWHM2CC * fac,
                                          pixbeam.pa)
                bias_correct(model, idata, acf=acf * errs ** 2)

            if not result.success:
                is_flag |= flags.FITERR

        self.log.debug("Final params")
        self.log.debug(model)

        # convert the fitting results to a list of sources [and islands]
        sources = self.result_to_components(result, model, island_data, is_flag)

        return sources

    def _fit_islands(self, islands):
        """
        Execute fitting on a list of islands
        This function just wraps around fit_island, so that when we do multiprocesing
        a single process will fit multiple islands before returning results.


        Parameters
        ----------
        islands : list of :class:`AegeanTools.models.IslandFittingData`
            The islands to be fit.

        Returns
        -------
        sources : list
            The sources that were fit.
        """
        self.log.debug("Fitting group of {0} islands".format(len(islands)))
        sources = []
        for island in islands:
            res = self._fit_island(island)
            sources.extend(res)
        return sources

    def find_sources_in_image(self, filename, hdu_index=0, outfile=None, rms=None, bkg=None, max_summits=None, innerclip=5,
                              outerclip=4, cores=None, rmsin=None, bkgin=None, beam=None, doislandflux=False,
                              nopositive=False, nonegative=False, mask=None, lat=None, imgpsf=None, blank=False,
                              docov=True, cube_index=None):
        """
        Run the Aegean source finder.


        Parameters
        ----------
        filename : str or HDUList
            Image filename or HDUList.

        hdu_index : int
            The index of the FITS HDU (extension).

        outfile : str
            file for printing catalog (NOT a table, just a text file of my own design)

        rms : float
            Use this rms for the entire image (will also assume that background is 0)

        max_summits : int
            Fit up to this many components to each island (extras are included but not fit)

        innerclip, outerclip : float
            The seed (inner) and flood (outer) clipping level (sigmas).

        cores : int
            Number of CPU cores to use. None means all cores.

        rmsin, bkgin : str or HDUList
            Filename or HDUList for the noise and background images.
            If either are None, then it will be calculated internally.

        beam : (major, minor, pa)
            Floats representing the synthesised beam (degrees).
            Replaces whatever is given in the FITS header.
            If the FITS header has no BMAJ/BMIN then this is required.

        doislandflux : bool
            If True then each island will also be characterized.

        nopositive, nonegative : bool
            Whether to return positive or negative sources.
            Default nopositive=False, nonegative=True.

        mask : str
            The filename of a region file created by MIMAS.
            Islands outside of this region will be ignored.

        lat : float
            The latitude of the telescope (declination of zenith).

        imgpsf : str or HDUList
             Filename or HDUList for a psf image.

        blank : bool
            Cause the output image to be blanked where islands are found.

        docov : bool
            If True then include covariance matrix in the fitting process. (default=True)

        cube_index : int
            For image cubes, cube_index determines which slice is used.

        Returns
        -------
        sources : list
            List of sources found.
        """

        # Tell numpy to be quiet
        np.seterr(invalid='ignore')
        if cores is not None:
            if not (cores >= 1): raise AssertionError("cores must be one or more")

        self.load_globals(filename, hdu_index=hdu_index, bkgin=bkgin, rmsin=rmsin, beam=beam, rms=rms, bkg=bkg, cores=cores,
                          verb=True, mask=mask, lat=lat, psf=imgpsf, blank=blank, docov=docov, cube_index=cube_index)
        global_data = self.global_data
        rmsimg = global_data.rmsimg
        data = global_data.data_pix

        self.log.info("beam = {0:5.2f}'' x {1:5.2f}'' at {2:5.2f}deg".format(
            global_data.beam.a * 3600, global_data.beam.b * 3600, global_data.beam.pa))
        # stop people from doing silly things.
        if outerclip > innerclip:
            outerclip = innerclip
        self.log.info("seedclip={0}".format(innerclip))
        self.log.info("floodclip={0}".format(outerclip))

        isle_num = 0

        if cores == 1:  # single-threaded, no parallel processing
            queue = []
        else:
            queue = pprocess.Queue(limit=cores, reuse=1)
            fit_parallel = queue.manage(pprocess.MakeReusable(self._fit_islands))

        island_group = []
        group_size = 20
        islands = find_islands(im=data, bkg=np.zeros_like(data), rms=rmsimg,
                               seed_clip=innerclip, flood_clip=outerclip,
                               log=self.log)
        for i, xmin, xmax, ymin, ymax in self._gen_flood_wrap(data, rmsimg, innerclip, outerclip, domask=True):
        #for island in islands:
        #    i = island.mask
        #    [[xmin,xmax], [ymin,ymax]] = island.bounding_box
            # ignore empty islands
            # This should now be impossible to trigger
            if np.size(i) < 1:
                self.log.warning("Empty island detected, this should be imposisble.")
                continue
            isle_num += 1
            scalars = (innerclip, outerclip, max_summits)
            offsets = (xmin, xmax, ymin, ymax)
            island_data = IslandFittingData(isle_num, i, scalars, offsets, doislandflux)
            # If cores==1 run fitting in main process. Otherwise build up groups of islands
            # and submit to queue for subprocesses. Passing a group of islands is more
            # efficient than passing single islands to the subprocesses.
            if cores == 1:
                res = self._fit_island(island_data)
                queue.append(res)
            else:
                island_group.append(island_data)
                # If the island group is full queue it for the subprocesses to fit
                if len(island_group) >= group_size:
                    fit_parallel(island_group)
                    island_group = []

        # The last partially-filled island group also needs to be queued for fitting
        if len(island_group) > 0:
            fit_parallel(island_group)

        # Write the output to the output file
        if outfile:
            print(header.format("{0}-({1})".format(__version__, __date__), filename), file=outfile)
            print(ComponentSource.header, file=outfile)

        sources = []
        for srcs in queue:
            if srcs:  # ignore empty lists
                for src in srcs:
                    # ignore sources that we have been told to ignore
                    if (src.peak_flux > 0 and nopositive) or (src.peak_flux < 0 and nonegative):
                        continue
                    sources.append(src)
                    if outfile:
                        print(str(src), file=outfile)
        self.sources.extend(sources)
        return sources

    def priorized_fit_islands(self, filename, catalogue, hdu_index=0, outfile=None, bkgin=None, rmsin=None, cores=1,
                              rms=None, bkg=None, beam=None, lat=None, imgpsf=None, catpsf=None, stage=3, ratio=None, outerclip=3,
                              doregroup=True, docov=True, cube_index=None):
        """
        Take an input catalog, and image, and optional background/noise images
        fit the flux and ra/dec for each of the given sources, keeping the morphology fixed

        if doregroup is true the groups will be recreated based on a matching radius/probability.
        if doregroup is false then the islands of the input catalog will be preserved.

        Multiple cores can be specified, and will be used.


        Parameters
        ----------
        filename : str or HDUList
            Image filename or HDUList.

        catalogue : str or list
            Input catalogue file name or list of ComponentSource objects.

        hdu_index : int
            The index of the FITS HDU (extension).

        outfile : str
            file for printing catalog (NOT a table, just a text file of my own design)

        rmsin, bkgin : str or HDUList
            Filename or HDUList for the noise and background images.
            If either are None, then it will be calculated internally.

        cores : int
            Number of CPU cores to use. None means all cores.

        rms : float
            Use this rms for the entire image (will also assume that background is 0)

        beam : (major, minor, pa)
            Floats representing the synthesised beam (degrees).
            Replaces whatever is given in the FITS header.
            If the FITS header has no BMAJ/BMIN then this is required.

        lat : float
            The latitude of the telescope (declination of zenith).

        imgpsf : str or HDUList
             Filename or HDUList for a psf image.

        catpsf : str or HDUList
             Filename or HDUList for the catalogue psf image.

        stage : int
            Refitting stage

        ratio : float
            If not None - ratio of image psf to catalog psf, otherwise interpret from catalogue or image if possible

        innerclip, outerclip : float
            The seed (inner) and flood (outer) clipping level (sigmas).

        docov : bool
            If True then include covariance matrix in the fitting process. (default=True)

        cube_index : int
            For image cubes, slice determines which slice is used.


        Returns
        -------
        sources : list
            List of sources measured.

        """

        from AegeanTools.cluster import regroup

        self.load_globals(filename, hdu_index=hdu_index, bkgin=bkgin, rmsin=rmsin, rms=rms, bkg=bkg, cores=cores, verb=True,
                          do_curve=False, beam=beam, lat=lat, psf=imgpsf, docov=docov, cube_index=cube_index)

        global_data = self.global_data
        far = 10 * global_data.beam.a  # degrees
        # load the table and convert to an input source list
        if isinstance(catalogue, six.string_types):
            input_table = load_table(catalogue)
            input_sources = np.array(table_to_source_list(input_table))
        else:
            input_sources = np.array(catalogue)

        if len(input_sources) < 1:
            self.log.debug("No input sources for priorized fitting")
            return []

        # reject sources with missing params
        ok = True
        for param in ['ra', 'dec', 'peak_flux', 'a', 'b', 'pa']:
            if np.isnan(getattr(input_sources[0], param)):
                self.log.info("Source 0, is missing param '{0}'".format(param))
                ok = False
        if not ok:
            self.log.error("Missing parameters! Not fitting.")
            self.log.error("Maybe your table is missing or mis-labeled columns?")
            return []
        del ok

        src_mask = np.ones(len(input_sources), dtype=bool)

        # check to see if the input catalog contains psf information
        has_psf = getattr(input_sources[0], 'psf_a', None) is not None

        # the input sources are the initial conditions for our fits.
        # Expand each source size if needed.

        # If ratio is provided we just the psf by this amount
        if ratio is not None:
            self.log.info("Using ratio of {0} to scale input source shapes".format(ratio))
            far *= ratio
            for i, src in enumerate(input_sources):
                # Sources with an unknown psf are rejected as they are either outside the image
                # or outside the region covered by the psf
                skybeam = global_data.psfhelper.get_beam(src.ra, src.dec)
                if skybeam is None:
                    src_mask[i] = False
                    self.log.info("Excluding source ({0.island},{0.source}) due to lack of psf knowledge".format(src))
                    continue
                # the new source size is the previous size, convolved with the expanded psf
                src.a = np.sqrt(src.a ** 2 + (skybeam.a * 3600) ** 2 * (1 - 1 / ratio ** 2))
                src.b = np.sqrt(src.b ** 2 + (skybeam.b * 3600) ** 2 * (1 - 1 / ratio ** 2))
                # source with funky a/b are also rejected
                if not np.all(np.isfinite((src.a, src.b))):
                    self.log.info("Excluding source ({0.island},{0.source}) due to funky psf ({0.a},{0.b},{0.pa})".format(src))
                    src_mask[i] = False

        # if we know the psf from the input catalogue (has_psf), or if it was provided via a psf map
        # then we use that psf.
        elif catpsf is not None or has_psf:
            if catpsf is not None:
                self.log.info("Using catalog PSF from {0}".format(catpsf))
                #TODO determine if the following needs to be adjusted
                psf_helper = WCSHelper(None, beam=catpsf) #PSFHelper(catpsf, None)  # might need to set the WCSHelper to be not None
            else:
                self.log.info("Using catalog PSF from input catalog")
                psf_helper = None
            for i, src in enumerate(input_sources):
                if (src.psf_a <=0) or (src.psf_b <=0):
                    src_mask[i] = False
                    self.log.info("Excluding source ({0.island},{0.source}) due to psf_a/b <=0".format(src))
                    continue
                if has_psf:
                    catbeam = Beam(src.psf_a / 3600, src.psf_b / 3600, src.psf_pa)
                else:
                    catbeam = psf_helper.get_beam(src.ra, src.dec)
                imbeam = global_data.psfhelper.get_beam(src.ra, src.dec)
                # If either of the above are None then we skip this source.
                if catbeam is None or imbeam is None:
                    src_mask[i] = False
                    self.log.info("Excluding source ({0.island},{0.source}) due to lack of psf knowledge".format(src))
                    continue

                # TODO: The following assumes that the various psf's are scaled versions of each other
                # and makes no account for differing position angles. This needs to be checked and/or addressed.

                # deconvolve the source shape from the catalogue psf
                src.a = (src.a / 3600) ** 2 - catbeam.a ** 2 + imbeam.a ** 2  # degrees

                # clip the minimum source shape to be the image psf
                if src.a < 0:
                    src.a = imbeam.a * 3600  # arcsec
                else:
                    src.a = np.sqrt(src.a) * 3600  # arcsec

                src.b = (src.b / 3600) ** 2 - catbeam.b ** 2 + imbeam.b ** 2
                if src.b < 0:
                    src.b = imbeam.b * 3600  # arcsec
                else:
                    src.b = np.sqrt(src.b) * 3600  # arcsec
        else:
            self.log.info("Not scaling input source sizes")

        self.log.info("{0} sources in catalog".format(len(input_sources)))
        self.log.info("{0} sources accepted".format(sum(src_mask)))

        if len(src_mask) < 1:
            self.log.debug("No sources accepted for priorized fitting")
            return []

        input_sources = input_sources[src_mask]
        # redo the grouping if required
        if doregroup:
            groups = regroup(input_sources, eps=np.sqrt(2), far=far)
        else:
            groups = list(island_itergen(input_sources))

        if cores == 1:  # single-threaded, no parallel processing
            queue = []
        else:
            queue = pprocess.Queue(limit=cores, reuse=1)
            fit_parallel = queue.manage(pprocess.MakeReusable(self._refit_islands))

        sources = []
        island_group = []
        group_size = 20

        for i, island in enumerate(groups):
            island_group.append(island)
            # If the island group is full queue it for the subprocesses to fit
            if len(island_group) >= group_size:
                if cores > 1:
                    fit_parallel(island_group, stage, outerclip, istart=i)
                else:
                    res = self._refit_islands(island_group, stage, outerclip, istart=i)
                    queue.append(res)
                island_group = []

        # The last partially-filled island group also needs to be queued for fitting
        if len(island_group) > 0:
            if cores > 1:
                fit_parallel(island_group, stage, outerclip, istart=i)
            else:
                res = self._refit_islands(island_group, stage, outerclip, istart=i)
                queue.append(res)

        # now unpack the fitting results in to a list of sources
        for s in queue:
            sources.extend(s)

        sources = sorted(sources)

        # Write the output to the output file
        if outfile:
            print(header.format("{0}-({1})".format(__version__, __date__), filename), file=outfile)
            print(ComponentSource.header, file=outfile)

        components = 0
        for source in sources:
            if isinstance(source, ComponentSource):
                components += 1
                if outfile:
                    print(str(source), file=outfile)

        self.log.info("fit {0} components".format(components))
        self.sources.extend(sources)
        return sources


# Helpers
def fix_shape(source):
    """
    Ensure that a>=b for a given source object.
    If a<b then swap a/b and increment pa by 90.
    err_a/err_b are also swapped as needed.

    Parameters
    ----------
    source : object
        any object with a/b/pa/err_a/err_b properties

    """
    if source.a < source.b:
        source.a, source.b = source.b, source.a
        source.err_a, source.err_b = source.err_b, source.err_a
        source.pa += 90
    return


def pa_limit(pa):
    """
    Position angle is periodic with period 180\deg
    Constrain pa such that -90<pa<=90

    Parameters
    ----------
    pa : float
        Initial position angle.

    Returns
    -------
    pa : float
        Rotate position angle.
    """
    while pa <= -90:
        pa += 180
    while pa > 90:
        pa -= 180
    return pa


def theta_limit(theta):
    """
    Angle theta is periodic with period pi.
    Constrain theta such that -pi/2<theta<=pi/2.

    Parameters
    ----------
    theta : float
        Input angle.

    Returns
    -------
    theta : float
        Rotate angle.
    """
    while theta <= -1 * np.pi / 2:
        theta += np.pi
    while theta > np.pi / 2:
        theta -= np.pi
    return theta


def scope2lat(telescope):
    """
    Convert a telescope name into a latitude
    returns None when the telescope is unknown.

    Parameters
    ----------
    telescope : str
        Acronym (name) of telescope, eg MWA.

    Returns
    -------
    lat : float
        The latitude of the telescope.

    Notes
    -----
    These values were taken from wikipedia so have varying precision/accuracy
    """
    scopes = {'MWA': -26.703319,
              "ATCA": -30.3128,
              "VLA": 34.0790,
              "LOFAR": 52.9088,
              "KAT7": -30.721,
              "MEERKAT": -30.721,
              "PAPER": -30.7224,
              "GMRT": 19.096516666667,
              "OOTY": 11.383404,
              "ASKAP": -26.7,
              "MOST": -35.3707,
              "PARKES": -32.999944,
              "WSRT": 52.914722,
              "AMILA": 52.16977,
              "AMISA": 52.164303,
              "ATA": 40.817,
              "CHIME": 49.321,
              "CARMA": 37.28044,
              "DRAO": 49.321,
              "GBT": 38.433056,
              "LWA": 34.07,
              "ALMA": -23.019283,
              "FAST": 25.6525
              }
    if telescope.upper() in scopes:
        return scopes[telescope.upper()]
    else:
        log = logging.getLogger("Aegean")
        log.warning("Telescope {0} is unknown".format(telescope))
        log.warning("integrated fluxes may be incorrect")
        return None


def check_cores(cores):
    """
    Determine how many cores we are able to use.
    Return 1 if we are not able to make a queue via pprocess.

    Parameters
    ----------
    cores : int
        The number of cores that are requested.

    Returns
    -------
    cores : int
        The number of cores available.

    """
    cores = min(multiprocessing.cpu_count(), cores)
    try:
        queue = pprocess.Queue(limit=cores, reuse=1)
    except:  # TODO: figure out what error is being thrown
        cores = 1
    else:
        try:
            _ = queue.manage(pprocess.MakeReusable(fix_shape))
        except:
            cores = 1
    return cores


def get_aux_files(basename):
    """
    Look for and return all the aux files that are associated witht this filename.
    Will look for:
    background (_bkg.fits)
    rms        (_rms.fits)
    mask       (.mim)
    catalogue  (_comp.fits)
    psf map    (_psf.fits)

    will return filenames if they exist, or None where they do not.

    Parameters
    ----------
    basename : str
        The name/path of the input image.

    Returns
    -------
    aux : dict
        Dict of filenames or None with keys (bkg, rms, mask, cat, psf)
    """
    base = os.path.splitext(basename)[0]
    files = {"bkg": base + "_bkg.fits",
             "rms": base + "_rms.fits",
             "mask": base + ".mim",
             "cat": base + "_comp.fits",
             "psf": base + "_psf.fits"}

    for k in files.keys():
        if not os.path.exists(files[k]):
            files[k] = None
    return files


if __name__ == "__main__":
    # configure logging
    logging.basicConfig(format="%(module)s:%(levelname)s %(message)s")
    log = logging.getLogger("Aegean")
    logging_level = logging.INFO
    log.setLevel(logging_level)
    log.info("This is Aegean {0}-({1})".format(__version__, __date__))

    sf = SourceFinder()
    sf.log = log
    sf.find_sources_in_image(filename='..\\Test\Images\\1904-66_SIN.fits')
    for s in sf.sources:
        print(s.formatter.format(s))
    sys.exit(0)<|MERGE_RESOLUTION|>--- conflicted
+++ resolved
@@ -113,21 +113,15 @@
                 continue
             island = PixelIsland()
             island.calc_bounding_box(np.array(np.nan_to_num(data_box), dtype=bool), offsets=[xmin, ymin])
-<<<<<<< HEAD
+
             #island.calc_bounding_box(np.array(np.nan_to_num(data_box), dtype=bool), offsets=[0,0])
-=======
->>>>>>> a390986e
             islands.append(island)
 
     return islands
 
 
-<<<<<<< HEAD
-def estimate_parinfo_image(islands, im, rms, wcshelper, max_summits=None, log=log):
-=======
 def estimate_parinfo_image(islands,
                            im, rms, wcshelper, max_summits=None, log=log):
->>>>>>> a390986e
     """
     Estimate the initial parameters for fitting for each of the islands of pixels.
     The source sizes will be initialised as the psf of the image, which is either
@@ -142,11 +136,7 @@
         The image and noise maps
 
     wcshelper : :class:`AegeanTools.wcs_helpers.WCSHelper`
-<<<<<<< HEAD
-        A wcs object valid for the image map
-=======
         A wcshelper object valid for the image map
->>>>>>> a390986e
 
     max_summits : int
         The maximum number of summits that will be fit. Any in addition to this will
@@ -154,8 +144,6 @@
 
     log : `logging.Logger` or None
         For handling logs (or not)
-<<<<<<< HEAD
-=======
 
     max_summits : int
         The maximum number of summits that will be fit. Any in addition to this will
@@ -163,7 +151,6 @@
 
     log : `logging.Logger` or None
         For handling logs (or not)
->>>>>>> a390986e
 
     Returns
     --------
