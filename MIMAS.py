--- conflicted
+++ resolved
@@ -23,11 +23,7 @@
 from AegeanTools.regions import Region
 
 __version__ = 'v1.0'
-<<<<<<< HEAD
-__date__ = '2015-05-04'
-=======
 __date__ = '2015-05-13'
->>>>>>> db4f9a35
 
 #seems like this fails sometimes
 try:
